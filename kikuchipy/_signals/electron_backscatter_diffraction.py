--- conflicted
+++ resolved
@@ -21,13 +21,10 @@
 import numpy as np
 import dask.array as da
 import os
-<<<<<<< HEAD
 import gc
 import datetime
 import tqdm
-=======
 import numbers
->>>>>>> 3cc0db5e
 
 from h5py import File
 from hyperspy.signals import Signal2D
@@ -45,12 +42,8 @@
 from kikuchipy.utils.expt_utils import (correct_background, remove_dead,
                                         find_deadpixels_single_pattern,
                                         plot_markers_single_pattern,
-<<<<<<< HEAD
-                                        rescale_pattern_intensity)
-=======
+                                        rescale_pattern_intensity,
                                         equalize_adapthist_pattern)
-from kikuchipy import io
->>>>>>> 3cc0db5e
 
 
 class EBSD(Signal2D):
