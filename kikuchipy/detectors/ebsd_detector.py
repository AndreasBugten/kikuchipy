# -*- coding: utf-8 -*-
# Copyright 2019-2021 The kikuchipy developers
#
# This file is part of kikuchipy.
#
# kikuchipy is free software: you can redistribute it and/or modify
# it under the terms of the GNU General Public License as published by
# the Free Software Foundation, either version 3 of the License, or
# (at your option) any later version.
#
# kikuchipy is distributed in the hope that it will be useful,
# but WITHOUT ANY WARRANTY; without even the implied warranty of
# MERCHANTABILITY or FITNESS FOR A PARTICULAR PURPOSE. See the
# GNU General Public License for more details.
#
# You should have received a copy of the GNU General Public License
# along with kikuchipy. If not, see <http://www.gnu.org/licenses/>.

from copy import deepcopy
from typing import List, Optional, Tuple, Union

from matplotlib.axes import Axes
from matplotlib.figure import Figure
from matplotlib.markers import MarkerStyle
import matplotlib.pyplot as plt
import numpy as np


class EBSDDetector:
    """An EBSD detector class storing its shape, pixel size, binning
    factor, detector tilt, sample tilt and projection center (PC) per
    pattern. Given one or multiple PCs, the detector's gnomonic
    coordinates are calculated. Uses of these include projecting Kikuchi
    bands, given a unit cell, unit cell orientation and family of
    planes, onto the detector.

    Calculation of gnomonic coordinates is based on the work by Aimo
    Winkelmann in the supplementary material to
    :cite:`britton2016tutorial`.
    """

    def __init__(
        self,
        shape: Tuple[int, int] = (1, 1),
        px_size: float = 1,
        binning: int = 1,
        tilt: float = 0,
        azimuthal: float = 0,
        sample_tilt: float = 70,
        pc: Union[np.ndarray, list, tuple] = (0.5, 0.5, 0.5),
        convention: Optional[str] = None,
    ):
        r"""Create an EBSD detector with a shape, pixel size, binning,
        and projection/pattern center(s) (PC(s)).

        Parameters
        ----------
        shape
            Number of detector rows and columns in pixels. Default is
            (1, 1).
        px_size
            Size of unbinned detector pixel in um, assuming a square
            pixel shape. Default is 1 um.
        binning
            Detector binning, i.e. how many pixels are binned into one.
            Default is 1, i.e. no binning.
        tilt
            Detector tilt from horizontal in degrees. Default is 0.
        azimuthal
            Sample tilt about the sample RD (downwards) axis. A positive
            angle means the sample normal moves towards the right
            looking from the sample to the detector. Default is 0.
        sample_tilt
            Sample tilt from horizontal in degrees. Default is 70.
        pc
            X, Y and Z coordinates of the projection/pattern centers
            (PCs), describing the location of the beam on the sample
            measured relative to the detection screen. See *Notes* for
            the definition and conversions between conventions. If
            multiple PCs are passed, they are assumed to be on the form
            [[x0, y0, z0], [x1, y1, z1], ...]. Default is
            [[0.5, 0.5, 0.5]].
        convention
            PC convention. If None (default), Bruker's convention is
            assumed. Options are "tsl", "oxford", "bruker", "emsoft",
            "emsoft4", and "emsoft5". "emsoft" and "emsoft5" is the same
            convention. See *Notes*  for conversions between
            conventions.

        Notes
        -----
        The pattern on the detector is always viewed *from* the detector
        *towards*  the sample. Pattern width and height is here given as
        $N_x$ and $N_y$ (possibly binned).

        The Bruker PC coordinates $(x_B^*, y_B^*, z_B^*)$ are defined in
        fractions of $N_x$, $N_y$, and $N_y$, respectively, with $x_B^*$
        and $y_B^*$ defined with respect to the upper left corner of the
        detector. These coordinates are used internally, called
        ($PC_x, PC_y, PC_z$) in the rest of the documentation when there
        is no reference to Bruker specifically.

        The EDAX TSL PC coordinates $(x_T^*, y_T^*, z_T^*)$ and Oxford
        Instruments PC coordinates $(x_O^*, y_O^*, z_O^*)$ are identical
        and defined in fractions of $N_x$ with respect to the lower left
        corner of the detector.

        The EMsoft PC coordinates $(x_{pc}, y_{pc})$ are defined as
        number of pixels (subpixel accuracy) with resepct to the center
        of the detector, with $x_{pc}$ towards the right and $y_{pc}$
        upwards. The final PC coordinate $L$ is the detector distance in
        microns. Note that before EMsoft v5.0, $x_{pc}$ was defined
        towards the left.

        Given these definitions, the following is the conversion from
        TSL/Oxford to Bruker

        .. math::

            x_B^* &= x_T^*,\\
            y_B^* &= 1 - \frac{N_x}{N_y} y_T^*,\\
            z_B^* &= \frac{N_x}{N_y} z_T^*.

        The conversion from EMsoft to Bruker is given as

        .. math::

            x_B^* &= \frac{1}{2} - \frac{x_{pc}}{N_x b},\\
            y_B^* &= \frac{1}{2} - \frac{y_{pc}}{N_y b},\\
            z_B^* &= \frac{L}{N_y b \delta},

        where :math:`\delta` is the unbinned detector pixel size in
        microns, and $b$ is the binning factor.

        Examples
        --------
        >>> import numpy as np
        >>> from kikuchipy.detectors import EBSDDetector
        >>> det = EBSDDetector(
        ...     shape=(60, 60),
        ...     pc=np.ones((149, 200, 3)) * (0.421, 0.779, 0.505),
        ...     convention="tsl",
        ...     px_size=70,
        ...     binning=8,
        ...     tilt=5,
        ...     sample_tilt=70,
        ... )
        >>> det
        EBSDDetector (60, 60), px_size 70 um, binning 8, tilt 5, azimuthal 0, pc (0.421, 0.221, 0.505)
        >>> det.navigation_shape  # (nrows, ncols)
        (149, 200)
        >>> det.bounds
        array([ 0, 59,  0, 59])
        >>> det.gnomonic_bounds[0, 0]
        array([-0.83366337,  1.14653465, -0.83366337,  1.14653465])
        >>> det.plot()
        """
        self.shape = shape
        self.px_size = px_size
        self.binning = binning
        self.tilt = tilt
        self.azimuthal = azimuthal
        self.sample_tilt = sample_tilt
        self.pc = pc
        self._set_pc_convention(convention)

    def __repr__(self) -> str:
        return (
            f"{self.__class__.__name__} {self.shape}, "
            f"px_size {self.px_size} um, binning {self.binning}, "
            f"tilt {self.tilt}, azimuthal {self.azimuthal}, pc {tuple(self.pc_average)}"
        )

    @property
    def specimen_scintillator_distance(self) -> float:
        """Specimen to scintillator distance (SSD), known in EMsoft as
        `L`.
        """
        return self.pcz * self.height

    @property
    def nrows(self) -> int:
        """Number of detector pixel rows."""
        return self.shape[0]

    @property
    def ncols(self) -> int:
        """Number of detector pixel columns."""
        return self.shape[1]

    @property
    def size(self) -> int:
        """Number of detector pixels."""
        return self.nrows * self.ncols

    @property
    def height(self) -> float:
        """Detector height in microns."""
        return self.nrows * self.px_size * self.binning

    @property
    def width(self) -> float:
        """Detector width in microns."""
        return self.ncols * self.px_size * self.binning

    @property
    def aspect_ratio(self) -> float:
        """Number of detector rows divided by columns."""
        return self.nrows / self.ncols

    @property
    def unbinned_shape(self) -> Tuple[int, int]:
        """Unbinned detector shape in pixels."""
        return tuple(np.array(self.shape) * self.binning)

    @property
    def px_size_binned(self) -> float:
        """Binned pixel size in microns."""
        return self.px_size * self.binning

    @property
    def pc(self) -> np.ndarray:
        """All projection center coordinates."""
        return self._pc

    @pc.setter
    def pc(self, value: Union[np.ndarray, List, Tuple]):
        """Set all projection center coordinates.

        Parameters
        ----------
        value
            Projection center coordinates. If multiple PCs are passed,
            they are assumed to be on the form [[x0, y0, z0],
            [x1, y1, z1], ...]. Default is [[0.5, 0.5, 0.5]].
        """
        self._pc = np.atleast_2d(value)

    @property
    def pcx(self) -> np.ndarray:
        """Projection center x coordinates."""
        return self.pc[..., 0]

    @pcx.setter
    def pcx(self, value: Union[np.ndarray, list, tuple, float]):
        """Set the x projection center coordinates.

        Parameters
        ----------
        value
            Projection center x coordinates. If multiple x coordinates
            are passed, they are assumed to be on the form [x0, x1,...].
        """
        self._pc[..., 0] = np.atleast_2d(value)

    @property
    def pcy(self) -> np.ndarray:
        """Projection center y coordinates."""
        return self.pc[..., 1]

    @pcy.setter
    def pcy(self, value: Union[np.ndarray, list, tuple, float]):
        """Set y projection center coordinates.


        Parameters
        ----------
        value
            Projection center y coordinates. If multiple y coordinates
            are passed, they are assumed to be on the form [y0, y1,...].
        """
        self._pc[..., 1] = np.atleast_2d(value)

    @property
    def pcz(self) -> np.ndarray:
        """Projection center z coordinates."""
        return self.pc[..., 2]

    @pcz.setter
    def pcz(self, value: Union[np.ndarray, list, tuple, float]):
        """Set z projection center coordinates.

        Parameters
        ----------
        value
            Projection center z coordinates. If multiple z coordinates
            are passed, they are assumed to be on the form [z0, z1,...].
        """
        self._pc[..., 2] = np.atleast_2d(value)

    @property
    def pc_average(self) -> np.ndarray:
        """Return the overall average projection center."""
        ndim = self.pc.ndim
        axis = ()
        if ndim == 2:
            axis += (0,)
        elif ndim == 3:
            axis += (0, 1)
        return np.nanmean(self.pc, axis=axis).round(3)

    @property
    def navigation_shape(self) -> tuple:
        """Navigation shape of the projection center array."""
        return self.pc.shape[: self.pc.ndim - 1]

    @navigation_shape.setter
    def navigation_shape(self, value: tuple):
        """Set the navigation shape of the projection center array.

        Parameters
        ----------
        value
            Navigation shape, with a maximum dimension of 2.
        """
        ndim = len(value)
        if ndim > 2:
            raise ValueError(f"A maximum dimension of 2 is allowed, 2 < {ndim}")
        else:
            self.pc = self.pc.reshape(value + (3,))

    @property
    def navigation_dimension(self) -> int:
        """Number of navigation dimensions of the projection center
        array (a maximum of 2).
        """
        return len(self.navigation_shape)

    @property
    def bounds(self) -> np.ndarray:
        """Detector bounds [x0, x1, y0, y1] in pixel coordinates."""
        return np.array([0, self.ncols - 1, 0, self.nrows - 1])

    @property
    def x_min(self) -> Union[np.ndarray, float]:
        """Left bound of detector in gnomonic coordinates."""
        return -self.aspect_ratio * (self.pcx / self.pcz)

    @property
    def x_max(self) -> Union[np.ndarray, float]:
        """Right bound of detector in gnomonic coordinates."""
        return self.aspect_ratio * (1 - self.pcx) / self.pcz

    @property
    def x_range(self) -> np.ndarray:
        """X detector limits in gnomonic coordinates."""
        return np.dstack((self.x_min, self.x_max)).reshape(self.navigation_shape + (2,))

    @property
    def y_min(self) -> Union[np.ndarray, float]:
        """Top bound of detector in gnomonic coordinates."""
        return -(1 - self.pcy) / self.pcz

    @property
    def y_max(self) -> Union[np.ndarray, float]:
        """Bottom bound of detector in gnomonic coordinates."""
        return self.pcy / self.pcz

    @property
    def y_range(self) -> np.ndarray:
        """The y detector limits in gnomonic coordinates."""
        return np.dstack((self.y_min, self.y_max)).reshape(self.navigation_shape + (2,))

    @property
    def gnomonic_bounds(self) -> np.ndarray:
        """Detector bounds [x0, x1, y0, y1] in gnomonic coordinates."""
        return np.concatenate((self.x_range, self.y_range)).reshape(
            self.navigation_shape + (4,)
        )

    @property
    def _average_gnomonic_bounds(self) -> np.ndarray:
        return np.nanmean(
            self.gnomonic_bounds, axis=(0, 1, 2)[: self.navigation_dimension]
        )

    @property
    def x_scale(self) -> np.ndarray:
        """Width of a pixel in gnomonic coordinates."""
        if self.ncols == 1:
            x_scale = np.diff(self.x_range)
        else:
            x_scale = np.diff(self.x_range) / (self.ncols - 1)
        return x_scale.reshape(self.navigation_shape)

    @property
    def y_scale(self) -> np.ndarray:
        """Height of a pixel in gnomonic coordinates."""
        if self.nrows == 1:
            y_scale = np.diff(self.y_range)
        else:
            y_scale = np.diff(self.y_range) / (self.nrows - 1)
        return y_scale.reshape(self.navigation_shape)

    @property
    def r_max(self) -> np.ndarray:
        """Maximum distance from PC to detector edge in gnomonic
        coordinates.
        """
        corners = np.zeros(self.navigation_shape + (4,))
        corners[..., 0] = self.x_min ** 2 + self.y_min ** 2  # Up. left
        corners[..., 1] = self.x_max ** 2 + self.y_min ** 2  # Up. right
        corners[..., 2] = self.x_max ** 2 + self.y_max ** 2  # Lo. right
        corners[..., 3] = self.x_min ** 2 + self.y_min ** 2  # Lo. left
        return np.atleast_2d(np.sqrt(np.max(corners, axis=-1)))

    def pc_emsoft(self, version: int = 5) -> np.ndarray:
        r"""Return PC in the EMsoft convention.

        Parameters
        ----------
        version
            Which EMsoft PC convention to use. The direction of the x PC
            coordinate, $x_{pc}$, flipped in version 5, because from
            then on the EBSD patterns were viewed looking from detector
            to sample, not the other way around.

        Notes
        -----
        The PC coordinate conventions of Bruker, EDAX TSL, Oxford
        Instruments and EMsoft are explained in :meth:`__init__`.
        The PC is stored in the Bruker convention internally, so the
        conversion is

        .. math::

            x_{pc} &= N_x b \left(\frac{1}{2} - x_B^*\right),\\
            y_{pc} &= N_y b \left(\frac{1}{2} - y_B^*\right),\\
            L &= N_y b \delta z_B^*,

        where $N_x$ and $N_y$ are number of detector columns and rows,
        $b$ is binning, :math:`\delta` is the unbinned pixel size,
        $(x_B^*, y_B^*, z_B^*)$ are the Bruker PC coordinates, and
        $(x_{pc}, y_{pc}, L)$ are the returned EMsoft PC coordinates.
        """
        return self._pc_bruker2emsoft(version=version)

    def pc_bruker(self) -> np.ndarray:
        """Return PC in the Bruker convention, defined in
        :meth:`__init__`.
        """
        return self.pc

    def pc_tsl(self) -> np.ndarray:
        r"""Return PC in the EDAX TSL convention.

        Notes
        -----
        The PC coordinate conventions of Bruker, EDAX TSL, Oxford
        Instruments and EMsoft are explained in :meth:`__init__`.
        The PC is stored in the Bruker convention internally, so the
        conversion is

        .. math::

            x_T^* &= x_B^*,\\
<<<<<<< HEAD
            y_T^* &= \frac{N_y}{N_x} ( 1 - y_B^*),\\
=======
            y_T^* &= \frac{N_y}{N_x} (1 - y_B^*),\\
>>>>>>> 9c19961e
            z_T^* &= \frac{N_y}{N_x} z_B^*,

        where $N_x$ and $N_y$ are number of detector columns and rows,
        $(x_B^*, y_B^*, z_B^*)$ are the Bruker PC coordinates, and
        $(x_T^*, y_T^*, z_T^*)$ are the returned EDAX TSL PC
        coordinates.
        """
        return self._pc_bruker2tsl()

    def pc_oxford(self) -> np.ndarray:
        """Return PC in the Oxford convention.

        Notes
        -----
        The Oxford PC coordinates are identical to the TSL coordinates,
        see :meth:`pc_tsl`.
        """
        return self._pc_bruker2tsl()

    def deepcopy(self):
        """Return a deep copy using :func:`copy.deepcopy`."""
        return deepcopy(self)

    def plot(
        self,
        coordinates: Optional[str] = None,
        show_pc: bool = True,
        pc_kwargs: Optional[dict] = None,
        pattern: Optional[np.ndarray] = None,
        pattern_kwargs: Optional[dict] = None,
        draw_gnomonic_circles: bool = False,
        gnomonic_angles: Union[None, list, np.ndarray] = None,
        gnomonic_circles_kwargs: Optional[dict] = None,
        zoom: float = 1,
        return_fig_ax: bool = False,
    ) -> Union[None, Tuple[Figure, Axes]]:
        """Plot the detector screen.

        The plotting of gnomonic circles and general style is adapted
        from the supplementary material to :cite:`britton2016tutorial`
        by Aimo Winkelmann.

        Parameters
        ----------
        coordinates
            Which coordinates to use, "detector" or "gnomonic". If None
            (default), "detector" is used.
        show_pc
            Show the average projection center in the Bruker convention.
            Default is True.
        pc_kwargs
            A dictionary of keyword arguments passed to
            :meth:`matplotlib.axes.Axes.scatter`.
        pattern
            A pattern to put on the detector. If None (default), no
            pattern is displayed. The pattern array must have the
            same shape as the detector.
        pattern_kwargs
            A dictionary of keyword arguments passed to
            :meth:`matplotlib.axes.Axes.imshow`.
        draw_gnomonic_circles
            Draw circles for angular distances from pattern. Default is
            False. Circle positions are only correct when
            `coordinates="gnomonic"`.
        gnomonic_angles
            Which angular distances to plot if `draw_gnomonic_circles`
            is True. Default is from 10 to 80 in steps of 10.
        gnomonic_circles_kwargs
            A dictionary of keyword arguments passed to
            :meth:`matplotlib.patches.Circle`.
        zoom
            Whether to zoom in/out from the detector, e.g. to show the
            extent of the gnomonic projection circles. A zoom > 1 zooms
            out. Default is 1, i.e. no zoom.
        return_fig_ax
            Whether to return the figure and axes object created.
            Default is False.

        Returns
        -------
        fig
            Matplotlib figure object, if `return_fig_ax` is True.
        ax
            Matplotlib axes object, if `return_fig_ax` is True.

        Examples
        --------
        >>> import numpy as np
        >>> from kikuchipy.detectors import EBSDDetector
        >>> det = EBSDDetector(
        ...     shape=(60, 60),
        ...     pc=np.ones((149, 200, 3)) * (0.421, 0.779, 0.505),
        ...     convention="tsl",
        ...     sample_tilt=70,
        ... )
        >>> det.plot()
        >>> det.plot(
        ...     coordinates="gnomonic",
        ...     draw_gnomonic_circles=True,
        ...     gnomonic_circles_kwargs={"edgecolor": "b", "alpha": 0.3}
        ... )
        >>> fig, ax = det.plot(
        ...     pattern=np.ones(det.shape),
        ...     show_pc=True,
        ...     return_fig_ax=True,
        ... )
        >>> fig.savefig("detector.png")
        """
        sy, sx = self.shape
        pcx, pcy = self.pc_average[:2]

        if coordinates in [None, "detector"]:
            pcy *= sy
            pcx *= sx
            bounds = self.bounds
            bounds[2:] = bounds[2:][::-1]
            x_label = "x detector"
            y_label = "y detector"
        else:
            pcy, pcx = (0, 0)
            bounds = self._average_gnomonic_bounds
            x_label = "x gnomonic"
            y_label = "y gnomonic"

        fig, ax = plt.subplots()
        ax.axis(zoom * bounds)
        ax.set_aspect(self.aspect_ratio)
        ax.set_xlabel(x_label)
        ax.set_ylabel(y_label)

        # Plot a pattern on the detector
        if isinstance(pattern, np.ndarray):
            if pattern.shape != (sy, sx):
                raise ValueError(
                    f"Pattern shape {pattern.shape} must equal the detector "
                    f"shape {(sy, sx)}"
                )
            if pattern_kwargs is None:
                pattern_kwargs = {}
            pattern_kwargs.setdefault("cmap", "gray")
            ax.imshow(pattern, extent=bounds, **pattern_kwargs)

        # Show the projection center
        if show_pc:
            if pc_kwargs is None:
                pc_kwargs = {}
            default_params_pc = dict(
                s=300,
                facecolor="gold",
                edgecolor="k",
                marker=MarkerStyle(marker="*", fillstyle="full"),
            )
            [pc_kwargs.setdefault(k, v) for k, v in default_params_pc.items()]
            ax.scatter(x=pcx, y=pcy, **pc_kwargs)

        # Draw gnomonic circles centered on the projection center
        if draw_gnomonic_circles:
            if gnomonic_circles_kwargs is None:
                gnomonic_circles_kwargs = {}
            default_params_gnomonic = {
                "alpha": 0.4,
                "edgecolor": "k",
                "facecolor": "None",
                "linewidth": 3,
            }
            [
                gnomonic_circles_kwargs.setdefault(k, v)
                for k, v in default_params_gnomonic.items()
            ]
            if gnomonic_angles is None:
                gnomonic_angles = np.arange(1, 9) * 10
            for angle in gnomonic_angles:
                ax.add_patch(
                    plt.Circle(
                        (pcx, pcy), np.tan(np.deg2rad(angle)), **gnomonic_circles_kwargs
                    )
                )

        if return_fig_ax:
            return fig, ax

    # ------------------------ Private methods ----------------------- #

    def _set_pc_convention(self, convention: Optional[str] = None):
        if convention is None or convention.lower() == "bruker":
            pass
        elif convention.lower() in ["tsl", "edax", "amatek"]:
            self.pc = self._pc_tsl2bruker()
        elif convention.lower() == "oxford":
            self.pc = self._pc_tsl2bruker()
        elif convention.lower() in ["emsoft", "emsoft4", "emsoft5"]:
            try:
                version = int(convention[-1])
            except ValueError:
                version = 5
            self.pc = self._pc_emsoft2bruker(version=version)
        else:
            conventions = [
                "bruker",
                "emsoft",
                "emsoft4",
                "emsoft5",
                "oxford",
                "tsl",
            ]
            raise ValueError(
                f"Projection center convention '{convention}' not among the "
                f"recognised conventions {conventions}."
            )

    def _pc_emsoft2bruker(self, version: int = 5) -> np.ndarray:
        new_pc = np.zeros_like(self.pc, dtype=np.float32)
        pcx = self.pcx
        if version < 5:
            pcx = -pcx
        new_pc[..., 0] = 0.5 - (pcx / (self.ncols * self.binning))
        new_pc[..., 1] = 0.5 - (self.pcy / (self.nrows * self.binning))
        new_pc[..., 2] = self.pcz / (self.nrows * self.binning * self.px_size)
        return new_pc

    def _pc_tsl2bruker(self) -> np.ndarray:
        new_pc = deepcopy(self.pc)
        new_pc[..., 1] = 1 - (self.pcy / self.aspect_ratio)
        new_pc[..., 2] = new_pc[..., 2] / self.aspect_ratio
        return new_pc

    def _pc_bruker2emsoft(self, version: int = 5) -> np.ndarray:
        new_pc = np.zeros_like(self.pc, dtype=np.float32)
        new_pc[..., 0] = (0.5 - self.pcx) * self.ncols * self.binning
        if version < 5:
            new_pc[..., 0] = -new_pc[..., 0]
        new_pc[..., 1] = (0.5 - self.pcy) * self.nrows * self.binning
        new_pc[..., 2] = self.pcz * self.nrows * self.binning * self.px_size
        return new_pc

    def _pc_bruker2tsl(self) -> np.ndarray:
        new_pc = deepcopy(self.pc)
        new_pc[..., 1] = (1 - self.pcy) * self.aspect_ratio
        new_pc[..., 2] = new_pc[..., 2] * self.aspect_ratio
        return new_pc<|MERGE_RESOLUTION|>--- conflicted
+++ resolved
@@ -454,11 +454,7 @@
         .. math::
 
             x_T^* &= x_B^*,\\
-<<<<<<< HEAD
-            y_T^* &= \frac{N_y}{N_x} ( 1 - y_B^*),\\
-=======
             y_T^* &= \frac{N_y}{N_x} (1 - y_B^*),\\
->>>>>>> 9c19961e
             z_T^* &= \frac{N_y}{N_x} z_B^*,
 
         where $N_x$ and $N_y$ are number of detector columns and rows,
