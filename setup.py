# Copyright 2019-2022 The kikuchipy developers
#
# This file is part of kikuchipy.
#
# kikuchipy is free software: you can redistribute it and/or modify
# it under the terms of the GNU General Public License as published by
# the Free Software Foundation, either version 3 of the License, or
# (at your option) any later version.
#
# kikuchipy is distributed in the hope that it will be useful,
# but WITHOUT ANY WARRANTY; without even the implied warranty of
# MERCHANTABILITY or FITNESS FOR A PARTICULAR PURPOSE. See the
# GNU General Public License for more details.
#
# You should have received a copy of the GNU General Public License
# along with kikuchipy. If not, see <http://www.gnu.org/licenses/>.

from itertools import chain
from setuptools import setup, find_packages


# Get release information without importing anything from the project
with open("kikuchipy/release.py") as fid:
    for line in fid:
        if line.startswith("author"):
            AUTHOR = line.strip().split(" = ")[-1][1:-1]
        elif line.startswith("maintainer_email"):  # Must be before 'maintainer'
            MAINTAINER_EMAIL = line.strip(" = ").split()[-1][1:-1]
        elif line.startswith("maintainer"):
            MAINTAINER = line.strip().split(" = ")[-1][1:-1]
        elif line.startswith("name"):
            NAME = line.strip().split()[-1][1:-1]
        elif line.startswith("version"):
            VERSION = line.strip().split(" = ")[-1][1:-1]
        elif line.startswith("license"):
            LICENSE = line.strip().split(" = ")[-1][1:-1]
        elif line.startswith("platforms"):
            PLATFORMS = line.strip().split(" = ")[-1][1:-1]

# Projects with optional features for building the documentation and running
# tests. From setuptools:
# https://setuptools.readthedocs.io/en/latest/setuptools.html#declaring-extras-optional-features-with-their-own-dependencies
extra_feature_requirements = {
    "doc": [
        "furo",
        "nbsphinx >= 0.7",
        "sphinx >= 3.0.2, <= 4.0.2",
        "sphinx-copybutton >= 0.2.5",
        "sphinx-autodoc-typehints >= 1.10.3",
        "sphinx-gallery >= 0.6",
        "sphinxcontrib-bibtex >= 1.0",
    ],
    "tests": ["coverage >= 5.0", "pytest >= 5.4", "pytest-cov >= 2.8.1"],
}

# Create a development project, including both the doc and tests projects
extra_feature_requirements["dev"] = [
    "black",
    "manifix",
    "outdated",
    "pre-commit >= 1.16",
] + list(chain(*list(extra_feature_requirements.values())))

setup(
    # Package description
    name=NAME,
    version=VERSION,
    license=LICENSE,
    url="https://kikuchipy.org",
    python_requires=">=3.7",
    description=(
        "Processing and analysis of electron backscatter diffraction (EBSD) "
        "patterns."
    ),
    long_description=open("README.md", encoding="utf-8").read(),
    long_description_content_type="text/markdown",
    classifiers=[
        "Programming Language :: Python :: 3",
        "Programming Language :: Python :: 3.7",
        "Programming Language :: Python :: 3.8",
        "Programming Language :: Python :: 3.9",
        "Programming Language :: Python :: 3.10",
        "Development Status :: 4 - Beta",
        "Intended Audience :: Science/Research",
        (
            "License :: OSI Approved :: GNU General Public License v3 or later "
            "(GPLv3+)"
        ),
        "Natural Language :: English",
        "Operating System :: OS Independent",
        "Topic :: Scientific/Engineering",
        "Topic :: Scientific/Engineering :: Physics",
    ],
    platforms=PLATFORMS,
    keywords=[
        "EBSD",
        "electron backscatter diffraction",
        "EBSP",
        "electron backscatter pattern",
        "BKD",
        "backscatter kikuchi diffraction",
        "SEM",
        "scanning electron microscopy",
        "kikuchi pattern",
        "dictionary indexing",
    ],
    zip_safe=True,
    # Contact
    author=AUTHOR,
    author_email=MAINTAINER_EMAIL,
    download_url="https://pypi.python.org/pypi/kikuchipy",
    maintainer=MAINTAINER,
    maintainer_email=MAINTAINER_EMAIL,
    project_urls={
        "Bug Tracker": "https://github.com/pyxem/kikuchipy/issues",
        "Documentation": "https://kikuchipy.org",
        "Source Code": "https://github.com/pyxem/kikuchipy",
    },
    # Dependencies
    extras_require=extra_feature_requirements,
    # fmt: off
    install_requires=[
<<<<<<< HEAD
        "dask[array]  >= 2021.8.1",
        "diffsims     >= 0.4",
        "hyperspy     >= 1.6.5",
        "h5py         >= 2.10",
        "matplotlib   >= 3.3",
        "numba        >= 0.48",
        "numpy        >= 1.19",
        "orix         >= 0.9",
        "pooch        >= 0.13",
        "tqdm         >= 0.5.2",
        "scikit-image >= 0.16.2",
=======
        "dask[array]    >= 2021.8.1",
        "diffsims       >= 0.4",
        "hyperspy       >= 1.6.5",
        "h5py           >= 2.10",
        "matplotlib     >= 3.3",
        "numba          >= 0.48",
        "numpy          >= 1.19",
        "orix           >= 0.8",
        "pooch          >= 0.13",
        "tqdm           >= 0.5.2",
        "scikit-image   >= 0.16.2",
>>>>>>> 2b6feb33
        "scikit-learn",
        "scipy          >= 1.7",
    ],
    # fmt: on
    entry_points={"hyperspy.extensions": "kikuchipy = kikuchipy"},
    # Files to include when distributing package
    packages=find_packages(),
    package_dir={"kikuchipy": "kikuchipy"},
    include_package_data=True,
    package_data={
        "": ["LICENSE", "README.md"],
        "kikuchipy": ["*.py", "hyperspy_extension.yaml", "data/*"],
    },
)<|MERGE_RESOLUTION|>--- conflicted
+++ resolved
@@ -120,7 +120,6 @@
     extras_require=extra_feature_requirements,
     # fmt: off
     install_requires=[
-<<<<<<< HEAD
         "dask[array]  >= 2021.8.1",
         "diffsims     >= 0.4",
         "hyperspy     >= 1.6.5",
@@ -132,19 +131,6 @@
         "pooch        >= 0.13",
         "tqdm         >= 0.5.2",
         "scikit-image >= 0.16.2",
-=======
-        "dask[array]    >= 2021.8.1",
-        "diffsims       >= 0.4",
-        "hyperspy       >= 1.6.5",
-        "h5py           >= 2.10",
-        "matplotlib     >= 3.3",
-        "numba          >= 0.48",
-        "numpy          >= 1.19",
-        "orix           >= 0.8",
-        "pooch          >= 0.13",
-        "tqdm           >= 0.5.2",
-        "scikit-image   >= 0.16.2",
->>>>>>> 2b6feb33
         "scikit-learn",
         "scipy          >= 1.7",
     ],
